--- conflicted
+++ resolved
@@ -4,20 +4,10 @@
 
 ## Features
 
-<<<<<<< HEAD
-- Drop-in compatible with existing OpenAI API clients
-- Supports Chat Completions API
-- Streaming support (Server-Sent Events)
-- OpenAI-compatible authentication
-- Configurable model selection
-- Docker-ready
-- Comprehensive test suite
-=======
 - Drop-in compatible with existing OpenAI API clients for chat completion
 - Supports Chat Completions API
 - Streaming support (Server-Sent Events)
 - OpenAI-compatible authentication
->>>>>>> a401eeae
 
 ## Requirements
 
@@ -31,24 +21,6 @@
 Create a `.env` file in the root directory with:
 
 ```
-<<<<<<< HEAD
-# Authentication
-# Comma-separated list of valid API keys
-API_AUTH_TOKENS=your-test-token-1,your-test-token-2
-
-# Logging
-LOG_LEVEL=INFO
-
-# Rate Limiting
-RATE_LIMIT_PER_MINUTE=60 
-
-# Optional - for connecting to actual LLM backends
-# OPENAI_API_KEY=your-openai-key
-# ANTHROPIC_API_KEY=your-anthropic-key
-# GOOGLE_API_KEY=your-google-key
-```
-
-=======
 # Environment (development, test, staging, production)
 # Valid values: development, test, staging, production
 # Default: development
@@ -112,7 +84,6 @@
     - The application will fail to start if tokens are missing or do not meet the length requirement.
     - All tokens should be randomly generated, unique, and kept confidential.
 
->>>>>>> a401eeae
 ### Local Development
 
 1. Create and activate a virtual environment:
@@ -195,11 +166,7 @@
 ```bash
 curl http://localhost:8000/v1/chat/completions \
   -H "Content-Type: application/json" \
-<<<<<<< HEAD
-  -H "Authorization: Bearer your-test-token-1" \
-=======
   -H "Authorization: Bearer your-production-token-12345678901234567890" \
->>>>>>> a401eeae
   -d '{
     "model": "blueprint-standard",
     "messages": [
@@ -216,11 +183,7 @@
 ```bash
 curl http://localhost:8000/v1/chat/completions \
   -H "Content-Type: application/json" \
-<<<<<<< HEAD
-  -H "Authorization: Bearer your-test-token-1" \
-=======
   -H "Authorization: Bearer your-production-token-12345678901234567890" \
->>>>>>> a401eeae
   -d '{
     "model": "blueprint-standard",
     "messages": [
